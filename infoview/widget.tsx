import * as React from 'react';
import * as ReactPopper from 'react-popper';
import './popper.css';
import { WidgetComponent, WidgetHtml, WidgetElement, WidgetEventRequest, WidgetIdentifier } from 'lean-client-js-node';
<<<<<<< HEAD
import { global_server, edit, reveal, highlightPosition, clearHighlight, copyText } from './server';
=======
import { global_server, edit } from './server';
>>>>>>> f85dfe94

function Popper(props: {children: React.ReactNode[]; popperContent: any; refEltTag: any; refEltAttrs: any}) {
    const { children, popperContent, refEltTag, refEltAttrs } = props;
    const [referenceElement, setReferenceElement] = React.useState(null);
    const [popperElement, setPopperElement] = React.useState(null);
    const [arrowElement, setArrowElement] = React.useState(null);
    const { styles, attributes } = ReactPopper.usePopper(referenceElement, popperElement, {
        modifiers: [
            { name: 'arrow', options: { element: arrowElement } },
            { name: 'offset', options: { offset: [0, 8] } }
        ],
    });
    const refElt = React.createElement(refEltTag, { ref: setReferenceElement, ...refEltAttrs }, children);
    return (
        <>
            {refElt}
            <div ref={setPopperElement} style={styles.popper} {...attributes.popper} className="tooltip">
                {popperContent}
                <div ref={setArrowElement} style={styles.arrow} className="arrow" />
            </div>
        </>
    );
}

export interface WidgetProps {
    widget?: WidgetIdentifier;
    fileName: string;
}

class WidgetErrorBoundary extends React.Component<{children: any},{error?: {message: string}}> {
    constructor(props) {
      super(props);
      this.state = { error: null };
    }
    static getDerivedStateFromError(error) {
        return { error };
    }
    componentDidCatch(error, errorInfo) {
        console.log(error, errorInfo);
    }
    componentWillReceiveProps(new_props) {
        this.setState({error: null});
    }
    render() {
      if (this.state.error) {
        const message = this.state.error.message
        return <div className="ba b--red pa3">
            <h1>Widget rendering threw an error:</h1>
            {message}
        </div>;
      }
      return this.props.children;
    }
}

/** [todo] pending adding to lean-client-js */
export type WidgetEffect =
| {kind: 'insert_text'; text: string}
| {kind: 'reveal_position'; file_name: string; line: number; column: number}
| {kind: 'highlight_position'; file_name: string; line: number; column: number}
| {kind: 'clear_highlighting'}
| {kind: 'custom'; key: string; value: string}
| {kind: 'copy_text'; text: string}

function applyWidgetEffect(widget: WidgetIdentifier, file_name: string, effect: WidgetEffect) {
    switch (effect.kind) {
        case 'insert_text':
            const loc = {file_name, line: widget.line, column: widget.column};
            edit(loc, effect.text);
            break;
        case 'reveal_position': reveal({file_name: effect.file_name || file_name, line: effect.line, column: effect.column}); break;
        case 'highlight_position': highlightPosition({file_name: effect.file_name || file_name, line: effect.line, column: effect.column}); break;
        case 'clear_highlighting': clearHighlight(); break;
        case 'copy_text': copyText(effect.text); break;
        case 'custom':
            console.log(`Custom widget effect: ${effect.key} -- ${effect.value}`);
            break;
        default:
            console.error(`Unrecognised widget effect: ${effect}`);
            break;
    }
}

export const Widget = React.memo(({ widget, fileName }: WidgetProps) => {
    const [html, setHtml] = React.useState<WidgetComponent>();
    React.useEffect(() => {
        async function loadHtml() {
            setHtml((await global_server.send({
                command: 'get_widget',
                line: widget.line,
                column: widget.column,
                id: widget.id,
                file_name: fileName,
            })).widget.html);
        }
        if (widget && !widget.html) {
            loadHtml();
        } else {
            setHtml(widget && widget.html);
        }
    }, [fileName, widget]);
    if (!widget) return null;
    async function post(e: any) {
        const message: WidgetEventRequest = {
            command: 'widget_event',
            line: widget.line,
            column: widget.column,
            id: widget.id,
            file_name: fileName,
            ...e,
        };
        const update_result = await global_server.send(message);
        if (!update_result.record) { return; }
        const record = update_result.record;
        if (record.status === 'success' && record.widget) {
            const effects: WidgetEffect[] | undefined = (record as any).effects;
            if (effects) {
                for (const effect of effects) {
                    applyWidgetEffect(widget, fileName, effect);
                }
            }
            setHtml(record.widget.html);
        } else if (record.status === 'edit') {
            // Lean < 3.17
            const loc = { line: widget.line, column: widget.column, file_name: fileName };
            edit(loc, record.action);
            setHtml(record.widget.html);
        } else if (record.status === 'invalid_handler') {
            console.warn(`No widget_event update for ${message.handler}: invalid handler.`)
        } else if (record.status === 'error') {
            console.error(`Update gave an error: ${record.message || record}`);
        }
    }
    return <div>
        <WidgetErrorBoundary>
            { html ? <ViewHtml html={html} post={post}/> : null }
        </WidgetErrorBoundary>
    </div>
}, (a, b) => a.fileName === b.fileName &&
    !!a.widget === !!b.widget &&
    (!a.widget || a.widget === b.widget ||
        a.widget.line === b.widget.line &&
        a.widget.column === b.widget.column &&
        a.widget.id === b.widget.id &&
        a.widget.html === b.widget.html));

interface HtmlProps {
    html: WidgetComponent;
    post: (e: WidgetEventRequest) => void;
}

function isWidgetElement(w: WidgetHtml): w is WidgetElement {
    return (typeof w === 'object') && (w as any).t;
}

function ViewHtml(props: {html: WidgetHtml; post: (msg: any) => void}) {
    const {html, ...rest} = props;
    if (typeof html === 'string') {
        return html;
    } else if (!isWidgetElement(html)) {
        return ViewWidgetComponent({html, ...rest});
    } else {
        return ViewWidgetElement({ w:html, ...rest });
    }
}

function ViewWidgetElement(props: {w: WidgetElement; post: (msg: any) => void}) {
    const {w, post, ...rest} = props;
    const { t:tag, c:children, tt:tooltip } = w;
    let { a:attributes, e:events } = w;
    if (tag === 'hr') { return <hr />; }
    attributes = attributes || {};
    events = events || {};
    const new_attrs: any = {};
    for (const k of Object.getOwnPropertyNames(attributes)) {
        new_attrs[k] = attributes[k];
    }
    for (const k of Object.getOwnPropertyNames(events)) {
        if (['onClick', 'onMouseEnter', 'onMouseLeave'].includes(k)) {
            new_attrs[k] = (e) => post({
                command: 'widget_event',
                kind: k as any,
                handler: events[k],
                args: { type: 'unit' }
            });
        } else if (((tag === 'input' && attributes.type === 'text') || tag === 'select') && k === 'onChange') {
            new_attrs.onChange = (e) => post({
                command: 'widget_event',
                kind: 'onChange',
                handler: events[k],
                args: { type: 'string', value: e.target.value }
            });
        } else {
            throw new Error(`unrecognised event kind ${k} for ${tag}`);
        }
    }
    const vs = children.map(html => ViewHtml({html, post, ...rest}));
    if (tooltip) {
        return <Popper popperContent={ViewHtml({ html: tooltip, post, ...rest })} refEltTag={tag} refEltAttrs={new_attrs} key={new_attrs.key}>
            {vs}
        </Popper>
    } else if (children.length > 0) {
        return React.createElement(tag, new_attrs, vs);
    } else {
        return React.createElement(tag, new_attrs);
    }
}

function ViewWidgetComponent(props: HtmlProps) {
    return props.html.c.map(html => ViewHtml({...props, html}))
}
<|MERGE_RESOLUTION|>--- conflicted
+++ resolved
@@ -2,11 +2,7 @@
 import * as ReactPopper from 'react-popper';
 import './popper.css';
 import { WidgetComponent, WidgetHtml, WidgetElement, WidgetEventRequest, WidgetIdentifier } from 'lean-client-js-node';
-<<<<<<< HEAD
 import { global_server, edit, reveal, highlightPosition, clearHighlight, copyText } from './server';
-=======
-import { global_server, edit } from './server';
->>>>>>> f85dfe94
 
 function Popper(props: {children: React.ReactNode[]; popperContent: any; refEltTag: any; refEltAttrs: any}) {
     const { children, popperContent, refEltTag, refEltAttrs } = props;
