--- conflicted
+++ resolved
@@ -9,11 +9,8 @@
     Uri, ViewColumn, WebviewPanel, window, workspace,
 } from 'vscode';
 import { Server } from './server';
-<<<<<<< HEAD
 import { DisplayMode, WidgetEventMessage, InfoviewMessage, InfoProps } from './typings'
-=======
 import { StaticServer } from './staticserver';
->>>>>>> 2fb56d8a
 
 function compareMessages(m1: Message, m2: Message): boolean {
     return (m1.file_name === m2.file_name &&
@@ -75,14 +72,7 @@
 
     private hoverDecorationType: TextEditorDecorationType;
 
-<<<<<<< HEAD
-    constructor(
-        private server: Server,
-        private leanDocs: DocumentSelector,
-        private context: ExtensionContext) {
-=======
     constructor(private server: Server, private leanDocs: DocumentSelector, private context: ExtensionContext, private staticServer: StaticServer) {
->>>>>>> 2fb56d8a
 
         this.statusBarItem = window.createStatusBarItem(StatusBarAlignment.Right, 1000);
 
@@ -526,13 +516,8 @@
     }
 
     private getMediaPath(mediaFile: string): string {
-<<<<<<< HEAD
-        return Uri.file(this.context.asAbsolutePath(join('media', mediaFile)))
-            .with({ scheme: 'vscode-resource' }).toString();
-=======
         // workaround for https://github.com/microsoft/vscode/issues/89038
         return this.staticServer.mkUri(join(this.context.extensionPath, 'media', mediaFile));
->>>>>>> 2fb56d8a
     }
 
     private initialHtml() {
@@ -545,106 +530,12 @@
                 <title>Infoview</title>
                 <link rel="stylesheet" href="https://unpkg.com/tachyons/css/tachyons.min.css">
                 <style>${this.stylesheet}</style>
-<<<<<<< HEAD
             </head>
             <body>
                 <div id="react_root"></div>
                 <script src="${this.getMediaPath('index.js')}"></script>
             </body>
             </html>`
-=======
-                <script charset="utf-8" src="${this.getMediaPath('infoview-ctrl.js')}"></script>
-            </head>`;
-        if (!this.curFileName) {
-            return header + '<body>No Lean file active</body>';
-        }
-        return header +
-            `<body
-                data-uri="${encodeURI(Uri.file(this.curFileName).toString())}"
-                data-line="${(this.curPosition.line + 1).toString()}"
-                data-column="${this.curPosition.character.toString()}"
-                ${this.displayMode === DisplayMode.AllMessage ? "data-messages=''" : ''}>
-                <div id="debug"></div>
-                ${this.curGoalState ? this.renderFilter() : ''}
-                <div id="run-state">
-                    <span id="state-continue"><a href="command:_lean.infoView.continue?{}">
-                        <img title="Unfreeze display" src="${this.getMediaPath('continue.svg')}"></a></span>
-                    <span id="state-pause"><a href="command:_lean.infoView.pause?{}">
-                        <img title="Freeze display" src="${this.getMediaPath('pause.svg')}"></a></span>
-                </div>
-                ${this.renderGoal()}
-                <div id="messages">${this.renderMessages()}</div>
-            </body></html>`;
-    }
-
-    private renderFilter() {
-        const reFilters = workspace.getConfiguration('lean').get('infoViewTacticStateFilters', []);
-        const filterIndex = workspace.getConfiguration('lean').get('infoViewFilterIndex', -1);
-        return reFilters.length > 0 ?
-            `<div id="filter">
-            <select id="filterSelect" onchange="infoViewModule.selectFilter(this.value);" title="Select a filter to apply to the tactic state">
-                <option value="-1" ${filterIndex === -1 ? 'selected' : ''}>no filter</option>
-                ${reFilters.map((obj, i) =>
-                    `<option value="${i}" ${filterIndex === i ? 'selected' : ''}>
-                    ${obj.name ||
-                        `${obj.match ? 'show ' : 'hide '}/${obj.regex}/${obj.flags}`}</option>`)}
-            </select>
-        </div>` : '';
-    }
-
-    private colorizeMessage(goal: string): string {
-        return goal
-            .replace(/^([|⊢]) /mg, '<strong class="goal-vdash">$1</strong> ')
-            .replace(/^(\d+ goals|1 goal)/mg, '<strong class="goal-goals">$1</strong>')
-            .replace(/^(context|state):/mg, '<strong class="goal-goals">$1</strong>:')
-            .replace(/^(case) /mg, '<strong class="goal-case">$1</strong> ')
-            .replace(/^([^:\n< ][^:\n⊢{[(⦃]*) :/mg, '<strong class="goal-hyp">$1</strong> :');
-    }
-
-    private renderGoal() {
-        if (!this.curGoalState || this.displayMode !== DisplayMode.OnlyState) { return ''; }
-        const reFilters = workspace.getConfiguration('lean').get('infoViewTacticStateFilters', []);
-        const filterIndex = workspace.getConfiguration('lean').get('infoViewFilterIndex', -1);
-        let goalString: string = this.curGoalState.replace(/^(no goals)/mg, 'goals accomplished');
-        goalString = RegExp('^\\d+ goals|goals accomplished', 'mg').test(goalString) ? goalString :
-            '1 goal\n'.concat(goalString);
-        const filteredGoalState = reFilters.length === 0 || filterIndex === -1 ? goalString :
-            // this regex splits the goal state into (possibly multi-line) hypothesis and goal blocks
-            // by keeping indented lines with the most recent non-indented line
-            goalString.match(/(^(?!  ).*\n?(  .*\n?)*)/mg).map((line) => line.trim())
-                .filter((line) => {
-                    const filt = reFilters[filterIndex];
-                    // eslint-disable-next-line @typescript-eslint/prefer-regexp-exec
-                    const test = line.match(new RegExp(filt.regex, filt.flags)) !== null;
-                    return filt.match ? test : !test;
-                }).join('\n');
-        return `<div id="goal"><h1>Tactic State</h1><pre>${
-            this.colorizeMessage(escapeHtml(filteredGoalState))}</pre></div>`;
-    }
-
-    private renderMessages() {
-        if (!this.curFileName || !this.curMessages) { return ''; }
-        return this.curMessages.map((m) => {
-            const f = escapeHtml(m.file_name); const b = escapeHtml(basename(m.file_name));
-            const l = m.pos_line; const c = m.pos_col;
-            const el = m.end_pos_line || l;
-            const ec = m.end_pos_col || c;
-            const cmd = encodeURI('command:_lean.revealPosition?' +
-                JSON.stringify([Uri.file(m.file_name), m.pos_line, m.pos_col]));
-            const shouldColorize = m.severity === 'error';
-            let text = escapeHtml(m.text)
-            text = shouldColorize ? this.colorizeMessage(text) : text;
-            this.messageFormatters.forEach((formatter) => {
-                text = formatter(text, m);
-            });
-            return `<div class="message ${m.severity}" data-line="${l}" data-column="${c}"
-                data-end-line="${el}" data-end-column="${ec}">
-                <h1 title="${f}:${l}:${c}"><a href="${cmd}">
-                    ${b}:${l}:${c}: ${m.severity} ${escapeHtml(m.caption)}
-                </a></h1>
-                <pre>${text}</pre></div>`;
-        }).join('\n');
->>>>>>> 2fb56d8a
     }
 
     private async copyToComment(editor: TextEditor) {
